--- conflicted
+++ resolved
@@ -84,7 +84,6 @@
     Path: sec-edgar-filings/GOOG/10-K/0001652044-23-000016/full-submission.txt
     Content [len=15264470]: <SEC-DOCUMENT>0001652044-23-00...
 
-<<<<<<< HEAD
 ### Download from Accession Number
 
 ``` python
@@ -94,16 +93,16 @@
 ```
 
     <?xml version="1.0" ?><!--XBRL Document Created wi...
-=======
+
 ## Contributing
 
 Follow these steps to install the project locally for development:
 
-1. Install the project with the command `pip install -e ".[dev]"`.
+1.  Install the project with the command `pip install -e ".[dev]"`.
 
-> **Note**
-We highly recommend using virtual environments for Python development. If you'd like to use virtual environments, follow these steps instead:
-> - Create a virtual environment `python3 -m venv .venv`
-> - Activate the virtual environment `source .venv/bin/activate`
-> - Install the project with the command `pip install -e ".[dev]"`
->>>>>>> c230958f
+> **Note** We highly recommend using virtual environments for Python
+> development. If you’d like to use virtual environments, follow these
+> steps instead: - Create a virtual environment
+> `python3 -m venv .venv` - Activate the virtual environment
+> `source .venv/bin/activate` - Install the project with the command
+> `pip install -e ".[dev]"`